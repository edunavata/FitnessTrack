--- conflicted
+++ resolved
@@ -19,13 +19,8 @@
 from sqlalchemy import (
     Enum as SAEnum,
 )
-<<<<<<< HEAD
-from sqlalchemy.dialects.postgresql import UUID
-from sqlalchemy.orm import Mapped, mapped_column, relationship, validates as orm_validates
-=======
 from sqlalchemy.dialects.postgresql import UUID as PG_UUID
 from sqlalchemy.orm import Mapped, mapped_column, relationship
->>>>>>> 6e484af9
 
 from app.core.extensions import db
 
